--- conflicted
+++ resolved
@@ -81,7 +81,6 @@
 public class OsmMultimodalNetworkConverter {
 
 	private static final Logger log = LogManager.getLogger(OsmMultimodalNetworkConverter.class);
-<<<<<<< HEAD
 
 	/**
 	 * mode == null means "all modes"
@@ -107,9 +106,6 @@
 			":" + Osm.Key.BICYCLE,
 			":" + Osm.Key.MOTORCAR);
 
-=======
-	
->>>>>>> 72593250
 	static final int SPEED_LIMIT_WALK_KPH = 10;
 	// // no speed limit (Germany) .. assume 200kph
 	static final int SPEED_LIMIT_NONE_KPH = 200;
@@ -148,9 +144,10 @@
 	public void convert(OsmConverterConfigGroup config) {
 		this.config = config;
 		this.geometryExporter = new LinkGeometryExporter();
-		CoordinateTransformation transformation = (config.getOutputCoordinateSystem() == null ?
-				new IdentityTransformation() :
-				TransformationFactory.getCoordinateTransformation(TransformationFactory.WGS84, config.getOutputCoordinateSystem()));
+		CoordinateTransformation transformation = (config.getOutputCoordinateSystem() == null
+				? new IdentityTransformation()
+				: TransformationFactory.getCoordinateTransformation(TransformationFactory.WGS84,
+						config.getOutputCoordinateSystem()));
 
 		initPT();
 		readWayParams();
@@ -159,7 +156,8 @@
 		if (config.parseTurnRestrictions) {
 			addDisallowedNextLinksAttributes();
 		}
-		if(config.getKeepTagsAsAttributes()) addAttributes();
+		if (config.getKeepTagsAsAttributes())
+			addAttributes();
 
 		if (this.config.getOutputDetailedLinkGeometryFile() != null) {
 			try {
@@ -176,7 +174,7 @@
 	 * reads the params from the config to different containers.
 	 */
 	private void readWayParams() {
-		for(ConfigGroup e : config.getParameterSets(OsmConverterConfigGroup.OsmWayParams.SET_NAME)) {
+		for (ConfigGroup e : config.getParameterSets(OsmConverterConfigGroup.OsmWayParams.SET_NAME)) {
 			OsmConverterConfigGroup.OsmWayParams w = (OsmConverterConfigGroup.OsmWayParams) e;
 			wayParams.putIfAbsent(w.getOsmKey(), new HashMap<>());
 			wayParams.get(w.getOsmKey()).put(w.getOsmValue(), w);
@@ -190,7 +188,7 @@
 
 		log.info("Converting OSM to MATSim network...");
 
-		if(transformation == null) {
+		if (transformation == null) {
 			transformation = TransformationFactory.getCoordinateTransformation("WGS84", "WGS84");
 		}
 
@@ -203,22 +201,22 @@
 		AllowedTagsFilter serviceRailTracksFilter = new AllowedTagsFilter();
 		serviceRailTracksFilter.add(Osm.ElementType.WAY, Osm.Key.SERVICE, null);
 
-		for(Osm.Node node : nodes.values()) {
+		for (Osm.Node node : nodes.values()) {
 			node.setCoord(transformation.transform(node.getCoord()));
 		}
 
 		// remove ways without default params
 		log.info("remove unusable ways...");
-		for(Osm.Way way : new HashSet<>(ways.values())) {
-			if(getWayDefaultParams(way) == null) {
+		for (Osm.Way way : new HashSet<>(ways.values())) {
+			if (getWayDefaultParams(way) == null) {
 				osmData.removeWay(way.getId());
 			}
 		}
 
 		// remove unused nodes
 		log.info("remove nodes without ways...");
-		for(Osm.Node n : new HashSet<>(nodes.values())) {
-			if(n.getWays().size() == 0) {
+		for (Osm.Node n : new HashSet<>(nodes.values())) {
+			if (n.getWays().size() == 0) {
 				osmData.removeNode(n.getId());
 			}
 		}
@@ -228,21 +226,21 @@
 		log.info("cleaning network...");
 
 		// Clean network:
-		if(!config.getKeepPaths()) {
+		if (!config.getKeepPaths()) {
 			// marked nodes as unused where only one way leads through
 			// but only if this doesn't lead to links longer than MAX_LINKLENGTH
-			for(Osm.Way way : ways.values()) {
+			for (Osm.Way way : ways.values()) {
 
 				double length = 0.0;
 				Osm.Node lastNode = way.getNodes().get(0);
-				for(int i = 1; i < way.getNodes().size() - 1; i++) {
+				for (int i = 1; i < way.getNodes().size() - 1; i++) {
 					Osm.Node node = way.getNodes().get(i);
-					if(node.getWays().size() > 1) {
+					if (node.getWays().size() > 1) {
 						length = 0.0;
 						lastNode = node;
-					} else if(node.getWays().size() == 1) {
+					} else if (node.getWays().size() == 1) {
 						length += CoordUtils.calcEuclideanDistance(lastNode.getCoord(), node.getCoord());
-						if(length <= config.getMaxLinkLength()) {
+						if (length <= config.getMaxLinkLength()) {
 							nodesToIgnore.add(node);
 							lastNode = node;
 						} else {
@@ -254,27 +252,29 @@
 					}
 				}
 				// fix for some roundabouts with identical first and last node
-				if(way.getNodes().get(0).equals(way.getNodes().get(way.getNodes().size() - 1))) {
+				if (way.getNodes().get(0).equals(way.getNodes().get(way.getNodes().size() - 1))) {
 					nodesToIgnore.remove(way.getNodes().get(0));
 				}
 			}
 			// verify we did not mark nodes as unused that build a loop
-			for(Osm.Way way : ways.values()) {
+			for (Osm.Way way : ways.values()) {
 				int prevRealNodeIndex = 0;
 				Osm.Node prevRealNode = way.getNodes().get(prevRealNodeIndex);
 
-				for(int i = 1; i < way.getNodes().size(); i++) {
+				for (int i = 1; i < way.getNodes().size(); i++) {
 					Osm.Node node = way.getNodes().get(i);
-					if(nodesToIgnore.contains(node)) {
-						if(prevRealNode == node) {
-							/* We detected a loop between two "real" nodes.
+					if (nodesToIgnore.contains(node)) {
+						if (prevRealNode == node) {
+							/*
+							 * We detected a loop between two "real" nodes.
 							 * Set some nodes between the start/end-loop-node to "used" again.
-							 * But don't set all of them to "used", as we still want to do some network-thinning.
+							 * But don't set all of them to "used", as we still want to do some
+							 * network-thinning.
 							 * I decided to use sqrt(.)-many nodes in between...
 							 */
 							double increment = Math.sqrt(i - prevRealNodeIndex);
 							double nextNodeToKeep = prevRealNodeIndex + increment;
-							for(double j = nextNodeToKeep; j < i; j += increment) {
+							for (double j = nextNodeToKeep; j < i; j += increment) {
 								int index = (int) Math.floor(j);
 								Osm.Node intermediaryNode = way.getNodes().get(index);
 								nodesToIgnore.remove(intermediaryNode);
@@ -289,8 +289,8 @@
 
 		// create the required nodes and add them to the network
 		log.info("Creating nodes...");
-		for(Osm.Node node : nodes.values()) {
-			if(!nodesToIgnore.contains(node)) {
+		for (Osm.Node node : nodes.values()) {
+			if (!nodesToIgnore.contains(node)) {
 				Node nn = this.network.getFactory().createNode(Id.create(node.getId(), Node.class), node.getCoord());
 				this.network.addNode(nn);
 			}
@@ -299,16 +299,16 @@
 		// create the links
 		log.info("Creating links...");
 		this.id = 1;
-		for(Osm.Way way : ways.values()) {
+		for (Osm.Way way : ways.values()) {
 			Osm.Node fromNode = way.getNodes().get(0);
 			double length = 0.0;
 			Osm.Node lastToNode = fromNode;
-			if(!nodesToIgnore.contains(fromNode)) {
-				for(int i = 1, n = way.getNodes().size(); i < n; i++) {
+			if (!nodesToIgnore.contains(fromNode)) {
+				for (int i = 1, n = way.getNodes().size(); i < n; i++) {
 					Osm.Node toNode = way.getNodes().get(i);
-					if(toNode != lastToNode) {
+					if (toNode != lastToNode) {
 						length += CoordUtils.calcEuclideanDistance(lastToNode.getCoord(), toNode.getCoord());
-						if(!nodesToIgnore.contains(toNode)) {
+						if (!nodesToIgnore.contains(toNode)) {
 							createLink(way, fromNode, toNode, length);
 							fromNode = toNode;
 							length = 0.0;
@@ -332,19 +332,19 @@
 
 		if (!this.unknownHighways.isEmpty()) {
 			log.info("The following highway-types had no defaults set and were thus NOT converted:");
-			for(String highwayType : this.unknownHighways) {
+			for (String highwayType : this.unknownHighways) {
 				log.info("- \"{}\"", highwayType);
 			}
 		}
 		if (!this.unknownRailways.isEmpty()) {
 			log.info("The following railway-types had no defaults set and were thus NOT converted:");
-			for(String railwayType : this.unknownRailways) {
+			for (String railwayType : this.unknownRailways) {
 				log.info("- \"{}\"", railwayType);
 			}
 		}
 		if (!this.unknownWays.isEmpty()) {
 			log.info("The way-types with the following tags had no defaults set and were thus NOT converted:");
-			for(String wayType : this.unknownWays) {
+			for (String wayType : this.unknownWays) {
 				log.info("- \"{}\"", wayType);
 			}
 		}
@@ -372,32 +372,33 @@
 		String railwayValue = tags.get(Osm.Key.RAILWAY);
 
 		// ONEWAY
-		if("roundabout".equals(way.getTags().get(Osm.Key.JUNCTION))) {
-			// if "junction" is not set in tags, get() returns null and equals() evaluates to false
+		if ("roundabout".equals(way.getTags().get(Osm.Key.JUNCTION))) {
+			// if "junction" is not set in tags, get() returns null and equals() evaluates
+			// to false
 			oneway = true;
 		}
 		String onewayTag = way.getTags().get(Osm.Key.ONEWAY);
-		if(onewayTag != null) {
-			if(Osm.Value.YES.equals(onewayTag)) {
+		if (onewayTag != null) {
+			if (Osm.Value.YES.equals(onewayTag)) {
 				oneway = true;
-			} else if("true".equals(onewayTag)) {
+			} else if ("true".equals(onewayTag)) {
 				oneway = true;
-			} else if("1".equals(onewayTag)) {
+			} else if ("1".equals(onewayTag)) {
 				oneway = true;
-			} else if("-1".equals(onewayTag)) {
+			} else if ("-1".equals(onewayTag)) {
 				onewayReverse = true;
 				oneway = false;
-			} else if("no".equals(onewayTag)) {
+			} else if ("no".equals(onewayTag)) {
 				oneway = false; // may be used to overwrite defaults
 			}
 		}
-		
+
 		// FREESPEED
 		double freeSpeedDefault = wayDefaultParams.getFreespeed();
 		double freeSpeedForward = calculateFreeSpeed(way, true, oneway || onewayReverse, freeSpeedDefault);
 		double freeSpeedBackward = calculateFreeSpeed(way, false, oneway || onewayReverse, freeSpeedDefault);
-		
-		if(config.getScaleMaxSpeed()) {
+
+		if (config.getScaleMaxSpeed()) {
 			double freeSpeedFactor = wayDefaultParams.getFreespeedFactor();
 			freeSpeedForward = freeSpeedForward * freeSpeedFactor;
 			freeSpeedBackward = freeSpeedBackward * freeSpeedFactor;
@@ -409,14 +410,15 @@
 		double laneCountBackward = calculateLaneCount(way, false, oneway || onewayReverse, laneCountDefault);
 
 		// CAPACITY
-		//double capacity = laneCountDefault * laneCapacity;
+		// double capacity = laneCountDefault * laneCapacity;
 
 		// MODES
-		// public transport: get relation which this way is part of, then get the relations route=* (-> the mode)
-		for(Osm.Relation rel : way.getRelations().values()) {
+		// public transport: get relation which this way is part of, then get the
+		// relations route=* (-> the mode)
+		for (Osm.Relation rel : way.getRelations().values()) {
 			String mode = rel.getTags().get(Osm.Key.ROUTE);
-			if(ptFilter.matches(rel) && mode != null) {
-				if(mode.equals(Osm.Value.TROLLEYBUS)) {
+			if (ptFilter.matches(rel) && mode != null) {
+				if (mode.equals(Osm.Value.TROLLEYBUS)) {
 					mode = Osm.Value.BUS;
 				}
 				modes.add(mode);
@@ -434,14 +436,16 @@
 		}
 
 		// CREATE LINK
-		// only create link, if both nodes were found, node could be null, since nodes outside a layer were dropped
+		// only create link, if both nodes were found, node could be null, since nodes
+		// outside a layer were dropped
 		Id<Node> fromId = Id.create(fromNode.getId(), Node.class);
 		Id<Node> toId = Id.create(toNode.getId(), Node.class);
-		if(network.getNodes().get(fromId) != null && network.getNodes().get(toId) != null) {
+		if (network.getNodes().get(fromId) != null && network.getNodes().get(toId) != null) {
 			// forward link (in OSM digitization direction)
-			if(!onewayReverse) {
+			if (!onewayReverse) {
 				Id<Link> linkId = Id.create(this.id, Link.class);
-				Link l = network.getFactory().createLink(linkId, network.getNodes().get(fromId), network.getNodes().get(toId));
+				Link l = network.getFactory().createLink(linkId, network.getNodes().get(fromId),
+						network.getNodes().get(toId));
 				l.setLength(length);
 				l.setFreespeed(freeSpeedForward);
 				l.setCapacity(laneCountForward * laneCapacity);
@@ -457,9 +461,10 @@
 				this.id++;
 			}
 			// backward link
-			if(!oneway) {
+			if (!oneway) {
 				Id<Link> linkId = Id.create(this.id, Link.class);
-				Link l = network.getFactory().createLink(linkId, network.getNodes().get(toId), network.getNodes().get(fromId));
+				Link l = network.getFactory().createLink(linkId, network.getNodes().get(toId),
+						network.getNodes().get(fromId));
 				l.setLength(length);
 				l.setFreespeed(freeSpeedBackward);
 				l.setCapacity(laneCountBackward * laneCapacity);
@@ -476,99 +481,102 @@
 			}
 		}
 	}
-	
+
 	private double calculateFreeSpeed(final Osm.Way way, boolean forward, boolean isOneway, double defaultFreeSpeed) {
 		double maxspeed = parseMaxspeedValueAsMs(way, Osm.Key.MAXSPEED).orElse(defaultFreeSpeed);
-		
-		// in case a specific maxspeed per direction is available this overrules the standard maxspeed
+
+		// in case a specific maxspeed per direction is available this overrules the
+		// standard maxspeed
 		String direction = forward ? Osm.Key.FORWARD : Osm.Key.BACKWARD;
-		Optional<Double> directedMaxspeed = parseMaxspeedValueAsMs(way, Osm.Key.combinedKey(Osm.Key.MAXSPEED, direction));
-		if(directedMaxspeed.isPresent()) {
+		Optional<Double> directedMaxspeed = parseMaxspeedValueAsMs(way,
+				Osm.Key.combinedKey(Osm.Key.MAXSPEED, direction));
+		if (directedMaxspeed.isPresent()) {
 			maxspeed = directedMaxspeed.get();
 		}
-		
+
 		return maxspeed;
 	}
-	
+
 	/**
 	 * @return speed in meters per second
 	 */
 	private Optional<Double> parseMaxspeedValueAsMs(final Osm.Way way, String key) {
 		String value = way.getTags().get(key);
-		if(value == null)
+		if (value == null)
 			return Optional.empty();
-		
+
 		// take first value if more values are given
-		if(value.contains(";"))
+		if (value.contains(";"))
 			value = value.split(";")[0];
-		
+
 		double conversionDivisor = 3.6;
-		if(value.contains("mph")) {
+		if (value.contains("mph")) {
 			conversionDivisor = 2.237;
 			value = value.replaceAll("mph", "");
-		} else if(value.contains("knots")) {
+		} else if (value.contains("knots")) {
 			conversionDivisor = 1.944;
 			value = value.replaceAll("knots", "");
 		}
-		
-		if(Osm.Value.NONE.equals(value)) {
+
+		if (Osm.Value.NONE.equals(value)) {
 			return Optional.of(SPEED_LIMIT_NONE_KPH / conversionDivisor);
-		}
-		else if(Osm.Value.WALK.equals(value)) {
+		} else if (Osm.Value.WALK.equals(value)) {
 			return Optional.of(SPEED_LIMIT_WALK_KPH / conversionDivisor);
 		}
-		
+
 		try {
 			return Optional.of(Double.parseDouble(value) / conversionDivisor);
 		} catch (NumberFormatException e) {
-			if(!unknownMaxspeedTags.contains(value)) {
+			if (!unknownMaxspeedTags.contains(value)) {
 				unknownMaxspeedTags.add(value);
 				log.warn("Could not parse '{}': {} (way {})", key, e.getMessage(), way.getId());
 			}
 			return Optional.empty();
 		}
 	}
-	
+
 	private double calculateLaneCount(final Osm.Way way, boolean forward, boolean isOneway, double defaultLaneCount) {
 		double laneCount = parseLanesValue(way, Osm.Key.LANES).orElse(defaultLaneCount);
 
 		// subtract lanes not accessible for cars
 		List<String> blockingMots = Arrays.asList(Osm.Key.BUS, Osm.Key.PSV, Osm.Key.TAXI);
-		for(String blockingMot : blockingMots)
+		for (String blockingMot : blockingMots)
 			laneCount -= parseLanesValue(way, Osm.Key.combinedKey(Osm.Key.LANES, blockingMot)).orElse(0d);
-		
-		if(!isOneway)
+
+		if (!isOneway)
 			laneCount /= 2;
-		
-		// in case a specific lane count per direction is available this overrules the standard lanes
+
+		// in case a specific lane count per direction is available this overrules the
+		// standard lanes
 		String direction = forward ? Osm.Key.FORWARD : Osm.Key.BACKWARD;
 		Optional<Double> directedLaneCount = parseLanesValue(way, Osm.Key.combinedKey(Osm.Key.LANES, direction));
-		if(directedLaneCount.isPresent()) {
+		if (directedLaneCount.isPresent()) {
 			laneCount = directedLaneCount.get();
-			for(String blockingMot : blockingMots)
-				laneCount -= parseLanesValue(way, Osm.Key.combinedKey(Osm.Key.LANES, blockingMot, direction)).orElse(0d);
+			for (String blockingMot : blockingMots)
+				laneCount -= parseLanesValue(way, Osm.Key.combinedKey(Osm.Key.LANES, blockingMot, direction))
+						.orElse(0d);
 		}
 
 		// sanitize
-		if(laneCount < 1)
+		if (laneCount < 1)
 			laneCount = 1;
-		
+
 		return laneCount;
 	}
-	
+
 	private Optional<Double> parseLanesValue(final Osm.Way way, String key) {
 		String value = way.getTags().get(key);
-		if(value == null)
+		if (value == null)
 			return Optional.empty();
-		
+
 		// take first value if more values are given
-		if(value.contains(";"))
+		if (value.contains(";"))
 			value = value.split(";")[0];
-		
+
 		try {
 			return Optional.of(Double.parseDouble(value));
 		} catch (NumberFormatException e) {
-			if(!unknownLanesTags.contains(value)) {
+			if (!unknownLanesTags.contains(value)) {
 				unknownLanesTags.add(value);
 				log.warn("Could not parse '{}': {} (way {})", key, e.getMessage(), way.getId());
 			}
@@ -604,11 +612,11 @@
 	}
 
 	protected boolean wayHasPublicTransit(Osm.Way way) {
-		if(ptFilter.matches(way)) {
+		if (ptFilter.matches(way)) {
 			return true;
 		}
-		for(Osm.Relation relation : way.getRelations().values()) {
-			if(ptFilter.matches(relation)) {
+		for (Osm.Relation relation : way.getRelations().values()) {
+			if (ptFilter.matches(relation)) {
 				return true;
 			}
 		}
@@ -621,19 +629,19 @@
 		String railwayValue = tags.get(Osm.Key.RAILWAY);
 
 		OsmConverterConfigGroup.OsmWayParams wayDefaults = null;
-		if(highwayValue != null) {
+		if (highwayValue != null) {
 			Map<String, OsmConverterConfigGroup.OsmWayParams> highwayParams = this.wayParams.get(Osm.Key.HIGHWAY);
-			if(highwayParams != null) {
+			if (highwayParams != null) {
 				wayDefaults = highwayParams.get(highwayValue);
-				if(wayDefaults == null) {
+				if (wayDefaults == null) {
 					unknownHighways.add(highwayValue);
 				}
 			}
-		} else if(railwayValue != null) {
+		} else if (railwayValue != null) {
 			Map<String, OsmConverterConfigGroup.OsmWayParams> railwayParams = this.wayParams.get(Osm.Key.RAILWAY);
-			if(railwayParams != null) {
+			if (railwayParams != null) {
 				wayDefaults = railwayParams.get(railwayValue);
-				if(wayDefaults == null) {
+				if (wayDefaults == null) {
 					unknownRailways.add(railwayValue);
 				}
 			}
@@ -641,8 +649,8 @@
 			unknownWays.add(way.getTags().values().toString());
 		}
 
-		if(wayDefaults == null) {
-			if(wayHasPublicTransit(way) && config.keepHighwaysWithPT()) {
+		if (wayDefaults == null) {
+			if (wayHasPublicTransit(way) && config.keepHighwaysWithPT()) {
 				wayDefaults = ptDefaultParams;
 			}
 		}
@@ -664,19 +672,21 @@
 	}
 
 	/**
-	 * Adds attributes to the network link. Cannot be added directly upon link creation since we need to
+	 * Adds attributes to the network link. Cannot be added directly upon link
+	 * creation since we need to
 	 * clean the road network and attributes are not copied while filtering
 	 */
 	protected void addAttributes() {
-		for(Link link : this.network.getLinks().values()) {
+		for (Link link : this.network.getLinks().values()) {
 			Osm.Way way = osmData.getWays().get(osmIds.get(link.getId()));
 
 			// way id
-			link.getAttributes().putAttribute(OsmConverterConfigGroup.LINK_ATTRIBUTE_WAY_ID, Long.parseLong(way.getId().toString()));
+			link.getAttributes().putAttribute(OsmConverterConfigGroup.LINK_ATTRIBUTE_WAY_ID,
+					Long.parseLong(way.getId().toString()));
 
 			// default tags
-			for(Map.Entry<String, String> t : way.getTags().entrySet()) {
-				if(Osm.Key.DEFAULT_KEYS.contains(t.getKey())) {
+			for (Map.Entry<String, String> t : way.getTags().entrySet()) {
+				if (Osm.Key.DEFAULT_KEYS.contains(t.getKey())) {
 					String key = OsmConverterConfigGroup.LINK_ATTRIBUTE_WAY_PREFIX + t.getKey();
 					String val = t.getValue();
 					link.getAttributes().putAttribute(key.replace("&", "AND"), val.replace("&", "AND"));
@@ -684,21 +694,23 @@
 			}
 
 			// relation info
-			for(Osm.Relation rel : way.getRelations().values()) {
+			for (Osm.Relation rel : way.getRelations().values()) {
 				// route
 				String route = rel.getTags().get(Osm.Key.ROUTE);
-				if(route != null) {
+				if (route != null) {
 					String osmRouteKey = OsmConverterConfigGroup.LINK_ATTRIBUTE_RELATION_ROUTE;
-					Set<String> attr = new HashSet<>(CollectionUtils.stringToSet((String) link.getAttributes().getAttribute(osmRouteKey)));
+					Set<String> attr = new HashSet<>(
+							CollectionUtils.stringToSet((String) link.getAttributes().getAttribute(osmRouteKey)));
 					attr.add(route);
 					link.getAttributes().putAttribute(osmRouteKey, CollectionUtils.setToString(attr));
 				}
 
 				// route master
 				String route_master = rel.getTags().get(Osm.Key.ROUTE_MASTER);
-				if(route_master != null) {
+				if (route_master != null) {
 					String osmRouteMasterKey = OsmConverterConfigGroup.LINK_ATTRIBUTE_RELATION_ROUTE_MASTER;
-					Set<String> attr = new HashSet<>(CollectionUtils.stringToSet((String) link.getAttributes().getAttribute(osmRouteMasterKey)));
+					Set<String> attr = new HashSet<>(
+							CollectionUtils.stringToSet((String) link.getAttributes().getAttribute(osmRouteMasterKey)));
 					attr.add(route_master);
 					link.getAttributes().putAttribute(osmRouteMasterKey, CollectionUtils.setToString(attr));
 				}
@@ -710,47 +722,49 @@
 	 * Makes sure that consistent routable sub networks are created.
 	 */
 	protected void cleanNetwork() {
-	    Set<String> subnetworkModes = new HashSet<>();
-	    List<Network> subnetworks = new LinkedList<>();
-	    
-	    for (ConfigGroup params : config.getParameterSets(OsmConverterConfigGroup.RoutableSubnetworkParams.SET_NAME)) {
-	        OsmConverterConfigGroup.RoutableSubnetworkParams subnetworkParams = (OsmConverterConfigGroup.RoutableSubnetworkParams) params;
-	        subnetworkModes.add(subnetworkParams.getSubnetworkMode());
-	        
-	        log.info(String.format("Creating clean subnetwork for '%s' considering links of: %s", subnetworkParams.getSubnetworkMode(), subnetworkParams.getAllowedTransportModes().toString()));
-	        
-	        Network subnetwork = NetworkTools.createFilteredNetworkByLinkMode(network, subnetworkParams.getAllowedTransportModes());
-	        new NetworkCleaner().run(subnetwork);
-	        subnetwork.getLinks().values().forEach(l -> l.setAllowedModes(Collections.singleton(subnetworkParams.getSubnetworkMode())));
-	        subnetworks.add(subnetwork);
-	    }
-	    
-	    Set<String> remainingModes = new HashSet<>();
-	    
-	    for (Link link : network.getLinks().values()) {
-	    	remainingModes.addAll(link.getAllowedModes());
-	    }
-	    
-	    remainingModes.removeAll(subnetworkModes);
-	    
-	    log.info(String.format("Creating remaining network with modes: %s", remainingModes.toString()));
-	    Network remainingNetwork = NetworkTools.createFilteredNetworkByLinkMode(network, remainingModes);
-	    
-	    for (Link link : remainingNetwork.getLinks().values()) {
-	    	Set<String> newAllowedModes = new HashSet<>(remainingModes);
-	    	newAllowedModes.retainAll(link.getAllowedModes());
-	    	link.setAllowedModes(newAllowedModes);
-	    }
-	    
-	    subnetworks.add(remainingNetwork);
-	    
-	    log.info("Creating combined network");
-	    Network combinedNetwork = NetworkUtils.createNetwork();
-	    subnetworks.forEach(n -> NetworkTools.integrateNetwork(combinedNetwork, n, true));
-	    
-	    this.network = combinedNetwork;
-	}
-
+		Set<String> subnetworkModes = new HashSet<>();
+		List<Network> subnetworks = new LinkedList<>();
+
+		for (ConfigGroup params : config.getParameterSets(OsmConverterConfigGroup.RoutableSubnetworkParams.SET_NAME)) {
+			OsmConverterConfigGroup.RoutableSubnetworkParams subnetworkParams = (OsmConverterConfigGroup.RoutableSubnetworkParams) params;
+			subnetworkModes.add(subnetworkParams.getSubnetworkMode());
+
+			log.info(String.format("Creating clean subnetwork for '%s' considering links of: %s",
+					subnetworkParams.getSubnetworkMode(), subnetworkParams.getAllowedTransportModes().toString()));
+
+			Network subnetwork = NetworkTools.createFilteredNetworkByLinkMode(network,
+					subnetworkParams.getAllowedTransportModes());
+			new NetworkCleaner().run(subnetwork);
+			subnetwork.getLinks().values()
+					.forEach(l -> l.setAllowedModes(Collections.singleton(subnetworkParams.getSubnetworkMode())));
+			subnetworks.add(subnetwork);
+		}
+
+		Set<String> remainingModes = new HashSet<>();
+
+		for (Link link : network.getLinks().values()) {
+			remainingModes.addAll(link.getAllowedModes());
+		}
+
+		remainingModes.removeAll(subnetworkModes);
+
+		log.info(String.format("Creating remaining network with modes: %s", remainingModes.toString()));
+		Network remainingNetwork = NetworkTools.createFilteredNetworkByLinkMode(network, remainingModes);
+
+		for (Link link : remainingNetwork.getLinks().values()) {
+			Set<String> newAllowedModes = new HashSet<>(remainingModes);
+			newAllowedModes.retainAll(link.getAllowedModes());
+			link.setAllowedModes(newAllowedModes);
+		}
+
+		subnetworks.add(remainingNetwork);
+
+		log.info("Creating combined network");
+		Network combinedNetwork = NetworkUtils.createNetwork();
+		subnetworks.forEach(n -> NetworkTools.integrateNetwork(combinedNetwork, n, true));
+
+		this.network = combinedNetwork;
+	}
 
 	/**
 	 * @return the network
@@ -941,4 +955,4 @@
 		return linkIds;
 	}
 
-}
+}