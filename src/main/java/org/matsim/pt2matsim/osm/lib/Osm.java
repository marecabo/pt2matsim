/* *********************************************************************** *
 * project: org.matsim.*
 * *********************************************************************** *
 *                                                                         *
 * copyright       : (C) 2016 by the members listed in the COPYING,        *
 *                   LICENSE and WARRANTY file.                            *
 * email           : info at matsim dot org                                *
 *                                                                         *
 * *********************************************************************** *
 *                                                                         *
 *   This program is free software; you can redistribute it and/or modify  *
 *   it under the terms of the GNU General Public License as published by  *
 *   the Free Software Foundation; either version 2 of the License, or     *
 *   (at your option) any later version.                                   *
 *   See also COPYING, LICENSE and WARRANTY file                           *
 *                                                                         *
 * *********************************************************************** */

package org.matsim.pt2matsim.osm.lib;

import org.matsim.api.core.v01.Coord;
import org.matsim.api.core.v01.Id;
import org.matsim.api.core.v01.Identifiable;

import com.google.common.base.Joiner;

import java.util.Arrays;
import java.util.List;
import java.util.Map;

/**
 * Definitions for OpenStreetMap (OSM) including interfaces for elements
 *
 * @author polettif
 */
public final class Osm {

	/**
	 * OSM tags used by the converters
	 */
	public enum ElementType {
		NODE("node"),
		WAY("way"),
		RELATION("relation");

		public final String name;

		ElementType(String name) {
			this.name = name;
		}

		public String toString() {
			return name;
		}
	}

	/**
	 * Parent class for a basic OSM element node, way or relation
	 */
	public interface Element {

		ElementType getType();

		Map<String, String> getTags();

		/**
		 * @return the value associated with the given key
		 */
		String getValue(String key);
	}

	/**
	 * OSM node
	 */
	public interface Node extends Element, Identifiable<Node> {
		Coord getCoord();

		void setCoord(Coord coord);

		/**
		 * @return the ways of which this node is a member
		 */
		Map<Id<Way>, Way> getWays();

		/**
		 * @return the relations of which this node is a member
		 */
		Map<Id<Relation>, Relation> getRelations();
	}

	/**
	 * OSM way
	 */
	public interface Way extends Element, Identifiable<Way> {
		List<Node> getNodes();

		/**
		 * @return the relations of which this way is a member
		 */
		Map<Id<Relation>, Relation> getRelations();
	}

	/**
	 * OSM relation
	 */
	public interface Relation extends Element, Identifiable<Relation> {
		List<Element> getMembers();

		/**
		 * @return the role the given member has. <tt>null</tt> if element is not
		 * a member or no role is assigned
		 */
		String getMemberRole(Element member);

		/**
		 * @return the relations of which this relation is a member
		 */
		Map<Id<Relation>, Relation> getRelations();
	}

	/**
	 * OSM tags used by the converters
	 */
	public static final class Key {

		public static final String NAME = "name";
		public static final String ROUTE = "route";
		public static final String ROUTE_MASTER = "route_master";

		public static final String PUBLIC_TRANSPORT = "public_transport";

		public static final String RAILWAY = "railway";
		public static final String HIGHWAY = "highway";
		public static final String SERVICE = "service";

		public static final String LANES = "lanes";
		public static final String MAXSPEED = "maxspeed";
		public static final String JUNCTION = "junction";
		public static final String ONEWAY = "oneway";
		public static final String ACCESS = "access";
		public static final String PSV = "psv";
		public static final String BUS = "bus";
		public static final String TAXI = "taxi";
		
		public static final String FORWARD = "forward";
		public static final String BACKWARD = "backward";
<<<<<<< HEAD

		public static final String RESTRICTION = "restriction";
		public static final String PROHIBITORY_RESTRICTION_PREFIX = "no_";
		public static final String MANDATORY_RESTRICTION_PREFIX = "only_";
		public static final String EXCEPT = "except";
		public static final String MOTORCAR = "motorcar";
		public static final String BICYCLE = "bicycle";
=======
>>>>>>> 72593250

		// rarely used
		public static final String TYPE = "type";
		public static final String NETWORK = "network";
		public static final String VEHICLE = "vehicle";
		public static final String TUNNEL = "tunnel";
		public static final String TRAFFIC_CALMING = "traffic_calming";
		public static final String PASSING_PLACES = "passing_places";
		public static final String MOTORCYCLE = "motorcycle";
		public static final String FOOTWAY = "footway";
		public static final String CROSSING = "crossing";

		public static final List<String> DEFAULT_KEYS = Arrays.asList(
				NAME, ROUTE, ROUTE_MASTER, PUBLIC_TRANSPORT, RAILWAY, HIGHWAY, SERVICE, LANES, JUNCTION, ONEWAY, ACCESS, PSV,
				TYPE, NETWORK, VEHICLE, TUNNEL, TRAFFIC_CALMING, PASSING_PLACES, MOTORCYCLE, FOOTWAY, CROSSING);
		public static final List<String> DIRECTIONS = Arrays.asList(FORWARD, BACKWARD);
		
		public static String combinedKey(String... keyParts) {
			return Joiner.on(":").join(keyParts);
		}
	}
	
	/**
	 * OSM values used by the converters
	 */
	public static final class Value {

		public static final String STOP = "stop";
		public static final String BUS_STOP = "bus_stop";
		public static final String STOP_FORWARD = "stop_forward";
		public static final String STOP_BACKWARD = "stop_backward";

		public static final String STOP_AREA = "stop_area";
		public static final String NODE = "node";
		public static final String BACKWARD = "backward";

		// values for highway=*
		public static final String MOTORWAY = "motorway";
		public static final String MOTORWAY_LINK = "motorway_link";
		public static final String TRUNK = "trunk";
		public static final String TRUNK_LINK = "trunk_link";
		public static final String PRIMARY = "primary";
		public static final String PRIMARY_LINK = "primary_link";
		public static final String SECONDARY = "secondary";
		public static final String SECONDARY_LINK = "secondary_link";
		public static final String TERTIARY = "tertiary";
		public static final String TERTIARY_LINK = "tertiary_link";
		public static final String UNCLASSIFIED = "unclassified";
		public static final String RESIDENTIAL = "residential";
		public static final String LIVING_STREET = "living_street";
		public static final String SERVICE = "service";
		public static final String STOP_POSITION = "stop_position";
		public static final String BUS = "bus";
		public static final String TROLLEYBUS = "trolleybus";

		public static final String FERRY = "ferry";

		// values for railway=*
		public static final String RAIL = "rail";
		public static final String TRAIN = "train";
		public static final String TRAM = "tram";
		public static final String LIGHT_RAIL = "light_rail";
		public static final String FUNICULAR = "funicular";
		public static final String MONORAIL = "monorail";
		public static final String SUBWAY = "subway";

		// values for psv=*
		public static final String YES = "yes";
		public static final String DESIGNATED = "designated";
		
		// values for maxspeed=*
		public static final String WALK = "walk";
		public static final String NONE = "none";

		// turn restriction roles
		public static final String FROM = "from";
		public static final String VIA = "via";
		public static final String TO = "to";

	}


}<|MERGE_RESOLUTION|>--- conflicted
+++ resolved
@@ -108,7 +108,7 @@
 
 		/**
 		 * @return the role the given member has. <tt>null</tt> if element is not
-		 * a member or no role is assigned
+		 *         a member or no role is assigned
 		 */
 		String getMemberRole(Element member);
 
@@ -141,10 +141,9 @@
 		public static final String PSV = "psv";
 		public static final String BUS = "bus";
 		public static final String TAXI = "taxi";
-		
+
 		public static final String FORWARD = "forward";
 		public static final String BACKWARD = "backward";
-<<<<<<< HEAD
 
 		public static final String RESTRICTION = "restriction";
 		public static final String PROHIBITORY_RESTRICTION_PREFIX = "no_";
@@ -152,8 +151,6 @@
 		public static final String EXCEPT = "except";
 		public static final String MOTORCAR = "motorcar";
 		public static final String BICYCLE = "bicycle";
-=======
->>>>>>> 72593250
 
 		// rarely used
 		public static final String TYPE = "type";
@@ -167,15 +164,16 @@
 		public static final String CROSSING = "crossing";
 
 		public static final List<String> DEFAULT_KEYS = Arrays.asList(
-				NAME, ROUTE, ROUTE_MASTER, PUBLIC_TRANSPORT, RAILWAY, HIGHWAY, SERVICE, LANES, JUNCTION, ONEWAY, ACCESS, PSV,
+				NAME, ROUTE, ROUTE_MASTER, PUBLIC_TRANSPORT, RAILWAY, HIGHWAY, SERVICE, LANES, JUNCTION, ONEWAY, ACCESS,
+				PSV,
 				TYPE, NETWORK, VEHICLE, TUNNEL, TRAFFIC_CALMING, PASSING_PLACES, MOTORCYCLE, FOOTWAY, CROSSING);
 		public static final List<String> DIRECTIONS = Arrays.asList(FORWARD, BACKWARD);
-		
+
 		public static String combinedKey(String... keyParts) {
 			return Joiner.on(":").join(keyParts);
 		}
 	}
-	
+
 	/**
 	 * OSM values used by the converters
 	 */
@@ -223,7 +221,7 @@
 		// values for psv=*
 		public static final String YES = "yes";
 		public static final String DESIGNATED = "designated";
-		
+
 		// values for maxspeed=*
 		public static final String WALK = "walk";
 		public static final String NONE = "none";
@@ -235,5 +233,4 @@
 
 	}
 
-
 }